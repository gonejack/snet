package main

import (
	"context"
	"fmt"
	"net"
	"sync/atomic"
	"time"

	"snet/config"
	"snet/proxy"
	"snet/redirector"
	"snet/utils"
)

const (
	SO_ORIGINAL_DST = 80 // /usr/includ/linux/netfilter_ipv4.h
)

type Server struct {
	ctx      context.Context
	cfg      *config.Config
	listener *net.TCPListener
	proxy    proxy.Proxy
	timeout  time.Duration

	// Total number from start
	RxBytesTotal uint64
	TxBytesTotal uint64
	rxBytesCh    chan uint64
	txBytesCh    chan uint64
}

func NewServer(ctx context.Context, c *config.Config) (*Server, error) {
	addr := fmt.Sprintf("%s:%d", c.LHost, c.LPort)
	ln, err := net.Listen("tcp", addr)
	if err != nil {
		return nil, err
	}

	if err != nil {
		return nil, err
	}
	p, err := proxy.Get(c.ProxyType)
	if err != nil {
		return nil, err
	}
	cfg, err := genConfigByType(c, c.ProxyType)
	if err != nil {
		return nil, err
	}
	if err := p.Init(cfg); err != nil {
		return nil, err
	}
	var rxBytesCh, txBytesCh chan uint64
	if c.EnableStat {
		rxBytesCh = make(chan uint64, 1)
		txBytesCh = make(chan uint64, 1)
	}
	return &Server{
<<<<<<< HEAD
		ctx:       ctx,
		cfg:       c,
		listener:  ln.(*net.TCPListener),
		proxy:     p,
		timeout:   time.Duration(c.ProxyTimeout) * time.Second,
		rxBytesCh: rxBytesCh,
		txBytesCh: txBytesCh,
=======
		ctx:      ctx,
		cfg:      c,
		listener: ln.(*net.TCPListener),
		proxy:    p,
		timeout:  time.Duration(c.ProxyTimeout) * time.Second,
>>>>>>> e1643f19
	}, nil
}

func (s *Server) Run() error {
	l.Infof("Proxy server listen on tcp %s:%d", s.cfg.LHost, s.cfg.LPort)
	if s.cfg.EnableStat {
		go s.receiveStat()
	}
	for {
		conn, err := s.listener.AcceptTCP()
		if err != nil {
			return err
		}
		go func(conn *net.TCPConn) {
			if err := s.handle(conn); err != nil {
				l.Error(err)
			}
		}(conn)
	}
}

func (s *Server) receiveStat() {
	for {
		select {
		case n := <-s.rxBytesCh:
			atomic.AddUint64(&s.RxBytesTotal, uint64(n))
		case n := <-s.txBytesCh:
			atomic.AddUint64(&s.TxBytesTotal, uint64(n))
		case <-s.ctx.Done():
			return
		}
	}

}

func (s *Server) handle(conn *net.TCPConn) error {
	defer conn.Close()
	dstHost, dstPort, err := redirector.GetDstAddr(conn)
	if err != nil {
		return err
	}
	remoteConn, err := s.proxy.Dial(dstHost, dstPort)
	if err != nil {
		return err
	}
	// if intercept is enabled, use i to replace conn
	// i := proxy.NewIntercept(conn, dstHost, dstPort, l)
	defer remoteConn.Close()
<<<<<<< HEAD
	err = utils.Pipe(s.ctx, conn, remoteConn, s.timeout, s.rxBytesCh, s.txBytesCh)
	if err != nil {
=======
	if err := utils.Pipe(s.ctx, conn, remoteConn, s.timeout); err != nil {
>>>>>>> e1643f19
		l.Error(err)
	}
	return nil
}

func (s *Server) Shutdown() error {
	err := s.listener.Close()
	if err != nil {
		return err
	}
	l.Info("tcp server shutdown")
	return nil
}<|MERGE_RESOLUTION|>--- conflicted
+++ resolved
@@ -58,7 +58,6 @@
 		txBytesCh = make(chan uint64, 1)
 	}
 	return &Server{
-<<<<<<< HEAD
 		ctx:       ctx,
 		cfg:       c,
 		listener:  ln.(*net.TCPListener),
@@ -66,13 +65,6 @@
 		timeout:   time.Duration(c.ProxyTimeout) * time.Second,
 		rxBytesCh: rxBytesCh,
 		txBytesCh: txBytesCh,
-=======
-		ctx:      ctx,
-		cfg:      c,
-		listener: ln.(*net.TCPListener),
-		proxy:    p,
-		timeout:  time.Duration(c.ProxyTimeout) * time.Second,
->>>>>>> e1643f19
 	}, nil
 }
 
@@ -121,12 +113,7 @@
 	// if intercept is enabled, use i to replace conn
 	// i := proxy.NewIntercept(conn, dstHost, dstPort, l)
 	defer remoteConn.Close()
-<<<<<<< HEAD
-	err = utils.Pipe(s.ctx, conn, remoteConn, s.timeout, s.rxBytesCh, s.txBytesCh)
-	if err != nil {
-=======
-	if err := utils.Pipe(s.ctx, conn, remoteConn, s.timeout); err != nil {
->>>>>>> e1643f19
+	if err := utils.Pipe(s.ctx, conn, remoteConn, s.timeout, s.rxBytesCh, s.txBytesCh); err != nil {
 		l.Error(err)
 	}
 	return nil
